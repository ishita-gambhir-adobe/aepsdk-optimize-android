/*
  Copyright 2024 Adobe. All rights reserved.
  This file is licensed to you under the Apache License, Version 2.0 (the "License");
  you may not use this file except in compliance with the License. You may obtain a copy
  of the License at http://www.apache.org/licenses/LICENSE-2.0
  Unless required by applicable law or agreed to in writing, software distributed under
  the License is distributed on an "AS IS" BASIS, WITHOUT WARRANTIES OR REPRESENTATIONS
  OF ANY KIND, either express or implied. See the License for the specific language
  governing permissions and limitations under the License.
*/

package com.adobe.marketing.mobile.optimize
import com.adobe.marketing.mobile.AdobeError

/**
 * AEPOptimizeError class is used to create AEPOptimizeError from error details received from Experience Edge.
 * @param type The type of error that occurred.
 * @param status The HTTP status code of the error.
 * @param title The title of the error.
 * @param detail The details of the error.
 * @param report The report of the error.
 * @param adobeError The corresponding AdobeError.
 */
public class AEPOptimizeError(val type: String? = "", val status: Int? = 0, val title: String? = "", val detail: String? = "", var report: Map<String, Any>?, var adobeError: AdobeError?) {
<<<<<<< HEAD

    val serverErrors = listOf(
        OptimizeConstants.HTTPResponseCodes.tooManyRequests,
        OptimizeConstants.HTTPResponseCodes.internalServerError,
        OptimizeConstants.HTTPResponseCodes.serviceUnavailable
    )

    val networkErrors = listOf(
        OptimizeConstants.HTTPResponseCodes.badGateway,
        OptimizeConstants.HTTPResponseCodes.gatewayTimeout
    )

=======
    companion object {
        public fun getTimeoutError(): AEPOptimizeError {
            return AEPOptimizeError(
                null,
                OptimizeConstants.ErrorData.Timeout.STATUS,
                OptimizeConstants.ErrorData.Timeout.TITLE,
                OptimizeConstants.ErrorData.Timeout.DETAIL,
                null,
                AdobeError.CALLBACK_TIMEOUT
            )
        }

        public fun getUnexpectedError(): AEPOptimizeError {
            return AEPOptimizeError(
                null,
                null,
                OptimizeConstants.ErrorData.Unexpected.TITLE,
                OptimizeConstants.ErrorData.Unexpected.DETAIL,
                null,
                AdobeError.UNEXPECTED_ERROR
            )
        }
    }
>>>>>>> 570eaeba
    init {
        if (adobeError == null) {
            adobeError = when {
                status == OptimizeConstants.HTTPResponseCodes.clientTimeout -> AdobeError.CALLBACK_TIMEOUT
                serverErrors.contains(status) -> AdobeError.SERVER_ERROR
                networkErrors.contains(status) -> AdobeError.NETWORK_ERROR
                status in 400..499 -> AdobeError.INVALID_REQUEST
                else -> AdobeError.UNEXPECTED_ERROR
            }
        }
    }
}<|MERGE_RESOLUTION|>--- conflicted
+++ resolved
@@ -22,7 +22,6 @@
  * @param adobeError The corresponding AdobeError.
  */
 public class AEPOptimizeError(val type: String? = "", val status: Int? = 0, val title: String? = "", val detail: String? = "", var report: Map<String, Any>?, var adobeError: AdobeError?) {
-<<<<<<< HEAD
 
     val serverErrors = listOf(
         OptimizeConstants.HTTPResponseCodes.tooManyRequests,
@@ -35,7 +34,6 @@
         OptimizeConstants.HTTPResponseCodes.gatewayTimeout
     )
 
-=======
     companion object {
         public fun getTimeoutError(): AEPOptimizeError {
             return AEPOptimizeError(
@@ -59,7 +57,7 @@
             )
         }
     }
->>>>>>> 570eaeba
+
     init {
         if (adobeError == null) {
             adobeError = when {
